--- conflicted
+++ resolved
@@ -1,9 +1,5 @@
 name: sass_builder
-<<<<<<< HEAD
 version: 2.2.0
-=======
-version: 2.1.5
->>>>>>> bb366c8e
 
 homepage: https://github.com/dart-league/sass_builder
 description: Transpile sass files using the "build" package.
